apply plugin: "java"

version '2.22.6'

sourceCompatibility = 1.8
targetCompatibility = 1.8

repositories {
    mavenCentral()
    maven { url "https://jitpack.io" }
}

test {
    testLogging {
        events "failed"
        exceptionFormat "full"
    }
}

dependencies {
    compile "com.github.esotericsoftware:jsonbeans:0.9"
<<<<<<< HEAD
    compile ("com.esotericsoftware:kryo:5.0.0") {
=======
    compile ("com.esotericsoftware:kryo:5.0.0-RC6") {
>>>>>>> 25f2e97e
    	exclude group: 'com.esotericsoftware', module: 'reflectasm'
    }
    compile "com.esotericsoftware:reflectasm:1.11.9" // is needed because of https://github.com/EsotericSoftware/reflectasm/pull/65
    testCompile "junit:junit:4.12"
}<|MERGE_RESOLUTION|>--- conflicted
+++ resolved
@@ -19,11 +19,7 @@
 
 dependencies {
     compile "com.github.esotericsoftware:jsonbeans:0.9"
-<<<<<<< HEAD
     compile ("com.esotericsoftware:kryo:5.0.0") {
-=======
-    compile ("com.esotericsoftware:kryo:5.0.0-RC6") {
->>>>>>> 25f2e97e
     	exclude group: 'com.esotericsoftware', module: 'reflectasm'
     }
     compile "com.esotericsoftware:reflectasm:1.11.9" // is needed because of https://github.com/EsotericSoftware/reflectasm/pull/65
